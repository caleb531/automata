--- conflicted
+++ resolved
@@ -4,10 +4,10 @@
 import abc
 from collections import deque
 from itertools import zip_longest
+from typing import Any, Deque, List, Optional, Tuple, TypeVar
 
 import automata.base.exceptions as exceptions
 from automata.regex.lexer import Token
-from typing import TypeVar, Tuple, List, Optional, Deque, Any
 
 ExpressionResultT = TypeVar("ExpressionResultT")
 
@@ -59,11 +59,7 @@
 
     __slots__: Tuple[str, ...] = tuple()
 
-<<<<<<< HEAD
     def __repr__(self) -> str:
-=======
-    def __repr__(self):
->>>>>>> bbfe4fbd
         return "<)>"
 
 
@@ -72,11 +68,7 @@
 
     __slots__: Tuple[str, ...] = tuple()
 
-<<<<<<< HEAD
     def __repr__(self) -> str:
-=======
-    def __repr__(self):
->>>>>>> bbfe4fbd
         return "<(>"
 
 
@@ -96,12 +88,8 @@
                 f"'{curr_token}' cannot appear at the start of a statement."
             )
 
-<<<<<<< HEAD
-        # No postfix operators at the end of a statement or right before another operator or right paren
-=======
         # No postfix operators at the end of a statement or right before another
         # operator or right paren
->>>>>>> bbfe4fbd
         elif isinstance(prev_token, InfixOperator):
             if curr_token is None:
                 raise exceptions.InvalidRegexError(
