--- conflicted
+++ resolved
@@ -7,20 +7,21 @@
 
 import abc
 import re
+from typing import (
+    AbstractSet,
+    Callable,
+    FrozenSet,
+    Generator,
+    Generic,
+    List,
+    Optional,
+    Tuple,
+    TypeVar,
+)
+
+from typing_extensions import Self
 
 import automata.base.exceptions as exceptions
-from typing import (
-    TypeVar,
-    Generic,
-    Callable,
-    Tuple,
-    List,
-    Generator,
-    Optional,
-    AbstractSet,
-    FrozenSet,
-)
-from typing_extensions import Self
 
 ResultT = TypeVar("ResultT")
 
@@ -28,11 +29,7 @@
 class Token(Generic[ResultT], metaclass=abc.ABCMeta):
     """Base class for tokens."""
 
-<<<<<<< HEAD
     __slots__: Tuple[str, ...] = ("text",)
-=======
-    __slots__ = ("text",)
->>>>>>> bbfe4fbd
 
     text: str
 
@@ -50,7 +47,6 @@
         return f"<{self.__class__.__name__}: {self.text}>"
 
 
-<<<<<<< HEAD
 TokenFactoryT = Callable[[re.Match], Token[ResultT]]
 
 
@@ -60,12 +56,6 @@
     __slots__: Tuple[str, ...] = ("_tokens",)
 
     _tokens: List[Tuple[TokenFactoryT, re.Pattern]]
-=======
-class TokenRegistry:
-    """Registry holding token rules."""
-
-    __slots__ = ("_tokens",)
->>>>>>> bbfe4fbd
 
     def __init__(self):
         self._tokens = []
@@ -109,29 +99,19 @@
         return len(self._tokens)
 
 
-<<<<<<< HEAD
 class Lexer(Generic[ResultT]):
-=======
-class Lexer:
->>>>>>> bbfe4fbd
     """
     The core lexer. First, tokens are registered with their factory functions and regex
     patterns. The lexer can then take in a string and splits it into a list of token
     classes (in infix ordering) matching the regex patterns.
     """
 
-<<<<<<< HEAD
     __slots__: Tuple[str, ...] = ("tokens", "blank_chars")
 
     tokens: TokenRegistry[ResultT]
     blank_chars: FrozenSet[str]
 
     def __init__(self, blank_chars: Optional[AbstractSet] = None) -> None:
-=======
-    __slots__ = ("tokens", "blank_chars")
-
-    def __init__(self, blank_chars={" ", "\t"}):
->>>>>>> bbfe4fbd
         self.tokens = TokenRegistry()
         self.blank_chars = (
             frozenset((" ", "\t")) if blank_chars is None else frozenset(blank_chars)
@@ -162,11 +142,7 @@
                 pos += 1
             else:
                 raise exceptions.LexerError(
-<<<<<<< HEAD
-                    f'Invalid character "{text[pos]}" in "{text}"', position=pos
-=======
                     f"Invalid character '{text[pos]}' in '{text}'", position=pos
->>>>>>> bbfe4fbd
                 )
 
         return res