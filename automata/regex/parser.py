#!/usr/bin/env python3
"""Classes and methods for parsing regexes into NFAs."""

from collections import deque
from itertools import chain, count, product, repeat, zip_longest
<<<<<<< HEAD
import copy
=======

>>>>>>> f5ed05a8
from automata.base.utils import get_renaming_function
from automata.regex.lexer import Lexer, get_token_factory
from automata.regex.postfix import (InfixOperator, LeftParen, Literal,
                                    PostfixOperator, RightParen,
                                    parse_postfix_tokens, tokens_to_postfix,
                                    validate_tokens)

RESERVED_CHARACTERS = frozenset({'*', '|', '(', ')', '?', ' ', '\t', '&', '+', '.', '^'})


class NFARegexBuilder:
    """Builder class designed for speed in parsing regular expressions into NFAs."""

    __slots__ = ('_transitions', '_initial_state', '_final_states', '_state_name_counter')

    def __init__(self, *, transitions, initial_state, final_states, counter):
        """
        Initialize new builder class
        """

        self._transitions = transitions
        self._initial_state = initial_state
        self._final_states = final_states
        self._state_name_counter = counter

    @classmethod
    def from_string_literal(cls, literal, counter):
        """
        Initialize this builder accepting only the given string literal
        """

        transitions = {
            next(counter): {symbol: set()}
            for symbol in literal
        }

        for start_state, path in transitions.items():
            for end_states in path.values():
                end_states.add(start_state+1)

        final_state = next(counter)
        transitions[final_state] = {}

        return cls(
            transitions=transitions,
            initial_state=min(transitions.keys()),
            final_states={final_state},
            counter=counter
        )

    @classmethod
    def wildcard(cls, input_symbols, counter):
        """
        Initialize this builder for a wildcard with the given input symbols
        """

        initial_state = next(counter)
        final_state = next(counter)

        transitions = {
            initial_state: {symbol: {final_state} for symbol in input_symbols},
            final_state: {}
        }

        return cls(
            transitions=transitions,
            initial_state=initial_state,
            final_states={final_state},
            counter=counter
        )

    def union(self, other):
        """
        Apply the union operation to the NFA represented by this builder and other
        """
        self._transitions.update(other._transitions)

        new_initial_state = next(self._state_name_counter)

        # Add epsilon transitions from new start state to old ones
        self._transitions[new_initial_state] = {
            '': {self._initial_state, other._initial_state}
        }

        self._initial_state = new_initial_state
        self._final_states.update(other._final_states)

    def intersection(self, other):
        """
        Apply the intersection operation to the NFA represented by this builder and other.
        Use BFS to only traverse reachable part (keeps number of states down).
        """

        get_state_name = get_renaming_function(self._state_name_counter)

        new_final_states = set()
        new_transitions = {}
        new_initial_state = (self._initial_state, other._initial_state)

        new_initial_state_name = get_state_name(new_initial_state)
        new_input_symbols = tuple(set(chain.from_iterable(
            map(dict.keys, chain(self._transitions.values(), other._transitions.values()))
        )) - {''})

        queue = deque()

        queue.append(new_initial_state)
        new_transitions[new_initial_state_name] = {}

        while queue:
            curr_state = queue.popleft()
            curr_state_name = get_state_name(curr_state)
            q_a, q_b = curr_state

            if q_a in self._final_states and q_b in other._final_states:
                new_final_states.add(curr_state_name)

            # States we will consider adding to the queue
            next_states_iterables = list()

            # Get transition dict for states in self
            transitions_a = self._transitions.get(q_a, {})
            # Add epsilon transitions for first set of transitions
            epsilon_transitions_a = transitions_a.get('')
            if epsilon_transitions_a is not None:
                state_dict = new_transitions.setdefault(curr_state_name, {})
                state_dict.setdefault('', set()).update(
                    map(get_state_name, zip(epsilon_transitions_a, repeat(q_b)))
                )
                next_states_iterables.append(zip(epsilon_transitions_a, repeat(q_b)))

            # Get transition dict for states in other
            transitions_b = other._transitions.get(q_b, {})
            # Add epsilon transitions for second set of transitions
            epsilon_transitions_b = transitions_b.get('')
            if epsilon_transitions_b is not None:
                state_dict = new_transitions.setdefault(curr_state_name, {})
                state_dict.setdefault('', set()).update(
                    map(get_state_name, zip(repeat(q_a), epsilon_transitions_b))
                )
                next_states_iterables.append(zip(repeat(q_a), epsilon_transitions_b))

            # Add all transitions moving over same input symbols
            for symbol in new_input_symbols:
                end_states_a = transitions_a.get(symbol)
                end_states_b = transitions_b.get(symbol)

                if end_states_a is not None and end_states_b is not None:
                    state_dict = new_transitions.setdefault(curr_state_name, {})
                    state_dict.setdefault(symbol, set()).update(
                        map(get_state_name, product(end_states_a, end_states_b))
                    )
                    next_states_iterables.append(product(end_states_a, end_states_b))

            # Finally, try visiting every state we found.
            for product_state in chain.from_iterable(next_states_iterables):
                product_state_name = get_state_name(product_state)
                if product_state_name not in new_transitions:
                    new_transitions[product_state_name] = {}
                    queue.append(product_state)

        self._final_states = new_final_states
        self._transitions = new_transitions
        self._initial_state = new_initial_state_name

    def concatenate(self, other):
        """
        Apply the concatenate operation to the NFA represented by this builder
        and other.
        """
        self._transitions.update(other._transitions)

        for state in self._final_states:
            self._transitions[state].setdefault('', set()).add(other._initial_state)

        self._final_states = other._final_states


    def repeat(self, lower_bound, upper_bound):
        """
        Apply the repetition operator. Corresponds to repeating the NFA
        between lower_bound and upper_bound many times. If upper_bound is None,
        then the number of repetitions is unbounded.
        """
<<<<<<< HEAD

        number_of_repetitions = (lower_bound if upper_bound is None else upper_bound)

        prev_final_states = self._final_states

        new_initial_state = self.__get_next_state_name()
        new_transitions = copy.deepcopy(self._transitions)
=======
        new_initial_state = next(self._state_name_counter)
>>>>>>> f5ed05a8

        new_transitions[new_initial_state] = {
            '': {self._initial_state}
        }

        new_final_states = set()

        if lower_bound <= 1:
            new_final_states.update(self._final_states)

<<<<<<< HEAD
        # Loop around if lower bound is 0
        if lower_bound == 0:
            new_final_states.add(self._initial_state)
=======
    def option(self):
        """
        Apply the option operation to the NFA represented by this builder
        """
        new_initial_state = next(self._state_name_counter)
>>>>>>> f5ed05a8

        prev_initial_state = self._initial_state

        for i in range(2, number_of_repetitions+1):
            # Reset the state renaming function each time
            get_state_name = get_renaming_function(self._state_name_counter)

            # Load next copy of transitions into dict
            new_transitions.update({
                get_state_name(start_state): {
                    char: set(map(get_state_name, dest_states))
                    for char, dest_states in char_transitions.items()
                }
                for start_state, char_transitions in self._transitions.items()
            })

            for state in prev_final_states:
                new_transitions[state].setdefault('', set()).add(get_state_name(self._initial_state))

            prev_final_states = set(map(get_state_name, self._final_states))
            prev_initial_state = get_state_name(self._initial_state)

            # Wonky numbering because we start with one copy of states
            if lower_bound <= i:
                new_final_states.update(prev_final_states)

        # If no upper bound, make quantifier loop around
        if upper_bound is None:
            for state in prev_final_states:
                new_transitions[state].setdefault('', set()).add(prev_initial_state)

        self._transitions = new_transitions
        self._final_states = new_final_states
        self._initial_state = new_initial_state


    def shuffle_product(self, other):
        """
        Apply the shuffle operation to the NFA represented by this builder and other.
        No need for BFS since all states are accessible.
        """

        get_state_name = get_renaming_function(self._state_name_counter)

        self._initial_state = get_state_name((self._initial_state, other._initial_state))

        new_transitions = {}

        transition_product = product(self._transitions.items(), other._transitions.items())
        for (q_a, transitions_a), (q_b, transitions_b) in transition_product:
            state_dict = new_transitions.setdefault(get_state_name((q_a, q_b)), {})

            for symbol, end_states in transitions_a.items():
                state_dict.setdefault(symbol, set()).update(
                    map(get_state_name, zip(end_states, repeat(q_b)))
                )

            for symbol, end_states in transitions_b.items():
                state_dict.setdefault(symbol, set()).update(
                    map(get_state_name, zip(repeat(q_a), end_states))
                )

        self._final_states = set(map(get_state_name, product(self._final_states, other._final_states)))
        self._transitions = new_transitions


class UnionToken(InfixOperator):
    """Subclass of infix operator defining the union operator."""

    def get_precedence(self):
        return 1

    def op(self, left, right):
        left.union(right)
        return left


class IntersectionToken(InfixOperator):
    """Subclass of infix operator defining the intersection operator."""

    def get_precedence(self):
        return 1

    def op(self, left, right):
        left.intersection(right)
        return left


class ShuffleToken(InfixOperator):
    """Subclass of infix operator defining the shuffle operator."""

    def get_precedence(self):
        return 1

    def op(self, left, right):
        left.shuffle_product(right)
        return left


class KleeneStarToken(PostfixOperator):
    """Subclass of postfix operator defining the kleene star operator."""

    def get_precedence(self):
        return 3

    def op(self, left):
        left.repeat(0, None)
        return left


class KleenePlusToken(PostfixOperator):
    """Subclass of postfix operator defining the kleene plus operator."""

    def get_precedence(self):
        return 3

    def op(self, left):
        left.repeat(1, None)
        return left

class QuantifierToken(PostfixOperator):
    """Subclass of postfix operator for repeating an expression a fixed number of times."""

    def __init__(self, text, lower_bound, upper_bound):
        super().__init__(text)
        self.lower_bound = lower_bound
        self.upper_bound = upper_bound

    def get_precedence(self):
        return 3

    def op(self, left):
        left.repeat(self.lower_bound, self.upper_bound)
        return left

class OptionToken(PostfixOperator):
    """Subclass of postfix operator defining the option operator."""

    def get_precedence(self):
        return 3

    def op(self, left):
        left.repeat(0,1)
        return left


class ConcatToken(InfixOperator):
    """Subclass of infix operator defining the concatenation operator."""

    def get_precedence(self):
        return 2

    def op(self, left, right):
        left.concatenate(right)
        return left


class StringToken(Literal):
    """Subclass of literal token defining a string literal."""

    def __init__(self, text, counter):
        super().__init__(text)
        self.counter = counter

    def val(self):
        return NFARegexBuilder.from_string_literal(self.text, self.counter)


class WildcardToken(Literal):
    """Subclass of literal token defining a wildcard literal."""

    def __init__(self, text, input_symbols, counter):
        super().__init__(text)
        self.input_symbols = input_symbols
        self.counter = counter

    def val(self):
        return NFARegexBuilder.wildcard(self.input_symbols, self.counter)


def add_concat_tokens(token_list):
    """Add concat tokens to list of parsed infix tokens."""

    final_token_list = []

    # Pairs of token types to insert concat tokens in between
    concat_pairs = [
        (Literal, Literal),
        (RightParen, LeftParen),
        (RightParen, Literal),
        (Literal, LeftParen),
        (PostfixOperator, Literal),
        (PostfixOperator, LeftParen)
    ]

    for curr_token, next_token in zip_longest(token_list, token_list[1:]):
        final_token_list.append(curr_token)

        if next_token is not None:
            for firstClass, secondClass in concat_pairs:
                if isinstance(curr_token, firstClass) and isinstance(next_token, secondClass):
                    final_token_list.append(ConcatToken(''))

    return final_token_list

#TODO maybe organize this differently?
def quantifier_factory(match):
    lower_bound_str = match.group(1)
    upper_bound_str = match.group(2)

    lower_bound = 0 if not lower_bound_str else int(lower_bound_str)
    upper_bound = None if not upper_bound_str else int(upper_bound_str)

    return QuantifierToken(match.group(), lower_bound, upper_bound)

def get_regex_lexer(input_symbols):
    """Get lexer for parsing regular expressions."""
    lexer = Lexer()
    state_name_counter = count(0)

<<<<<<< HEAD
    lexer.register_token(get_token_factory(LeftParen), r'\(')
    lexer.register_token(get_token_factory(RightParen), r'\)')
    lexer.register_token(get_token_factory(StringToken), r'[A-Za-z0-9]')
    lexer.register_token(get_token_factory(UnionToken), r'\|')
    lexer.register_token(get_token_factory(IntersectionToken), r'\&')
    lexer.register_token(get_token_factory(ShuffleToken), r'\^')
    lexer.register_token(get_token_factory(KleeneStarToken), r'\*')
    lexer.register_token(get_token_factory(KleenePlusToken), r'\+')
    lexer.register_token(get_token_factory(OptionToken), r'\?')
    lexer.register_token(quantifier_factory, r'\{(.*),(.*)\}')
    lexer.register_token(lambda match: WildcardToken(match.group(), input_symbols), r'\.')
=======
    lexer.register_token(LeftParen, r'\(')
    lexer.register_token(RightParen, r'\)')
    lexer.register_token(lambda text: StringToken(text, state_name_counter), r'[A-Za-z0-9]')
    lexer.register_token(UnionToken, r'\|')
    lexer.register_token(IntersectionToken, r'\&')
    lexer.register_token(ShuffleToken, r'\^')
    lexer.register_token(KleeneStarToken, r'\*')
    lexer.register_token(KleenePlusToken, r'\+')
    lexer.register_token(OptionToken, r'\?')
    lexer.register_token(lambda text: WildcardToken(text, input_symbols, state_name_counter), r'\.')
>>>>>>> f5ed05a8

    return lexer


def parse_regex(regexstr, input_symbols):
    """Return an NFARegexBuilder corresponding to regexstr."""

    if len(regexstr) == 0:
        return NFARegexBuilder.from_string_literal(regexstr, count(0))

    lexer = get_regex_lexer(input_symbols)
    lexed_tokens = lexer.lex(regexstr)
    validate_tokens(lexed_tokens)
    tokens_with_concats = add_concat_tokens(lexed_tokens)
    postfix = tokens_to_postfix(tokens_with_concats)

    return parse_postfix_tokens(postfix)<|MERGE_RESOLUTION|>--- conflicted
+++ resolved
@@ -3,11 +3,8 @@
 
 from collections import deque
 from itertools import chain, count, product, repeat, zip_longest
-<<<<<<< HEAD
 import copy
-=======
-
->>>>>>> f5ed05a8
+
 from automata.base.utils import get_renaming_function
 from automata.regex.lexer import Lexer, get_token_factory
 from automata.regex.postfix import (InfixOperator, LeftParen, Literal,
@@ -192,7 +189,6 @@
         between lower_bound and upper_bound many times. If upper_bound is None,
         then the number of repetitions is unbounded.
         """
-<<<<<<< HEAD
 
         number_of_repetitions = (lower_bound if upper_bound is None else upper_bound)
 
@@ -200,9 +196,6 @@
 
         new_initial_state = self.__get_next_state_name()
         new_transitions = copy.deepcopy(self._transitions)
-=======
-        new_initial_state = next(self._state_name_counter)
->>>>>>> f5ed05a8
 
         new_transitions[new_initial_state] = {
             '': {self._initial_state}
@@ -213,17 +206,9 @@
         if lower_bound <= 1:
             new_final_states.update(self._final_states)
 
-<<<<<<< HEAD
         # Loop around if lower bound is 0
         if lower_bound == 0:
             new_final_states.add(self._initial_state)
-=======
-    def option(self):
-        """
-        Apply the option operation to the NFA represented by this builder
-        """
-        new_initial_state = next(self._state_name_counter)
->>>>>>> f5ed05a8
 
         prev_initial_state = self._initial_state
 
@@ -444,7 +429,6 @@
     lexer = Lexer()
     state_name_counter = count(0)
 
-<<<<<<< HEAD
     lexer.register_token(get_token_factory(LeftParen), r'\(')
     lexer.register_token(get_token_factory(RightParen), r'\)')
     lexer.register_token(get_token_factory(StringToken), r'[A-Za-z0-9]')
@@ -456,18 +440,6 @@
     lexer.register_token(get_token_factory(OptionToken), r'\?')
     lexer.register_token(quantifier_factory, r'\{(.*),(.*)\}')
     lexer.register_token(lambda match: WildcardToken(match.group(), input_symbols), r'\.')
-=======
-    lexer.register_token(LeftParen, r'\(')
-    lexer.register_token(RightParen, r'\)')
-    lexer.register_token(lambda text: StringToken(text, state_name_counter), r'[A-Za-z0-9]')
-    lexer.register_token(UnionToken, r'\|')
-    lexer.register_token(IntersectionToken, r'\&')
-    lexer.register_token(ShuffleToken, r'\^')
-    lexer.register_token(KleeneStarToken, r'\*')
-    lexer.register_token(KleenePlusToken, r'\+')
-    lexer.register_token(OptionToken, r'\?')
-    lexer.register_token(lambda text: WildcardToken(text, input_symbols, state_name_counter), r'\.')
->>>>>>> f5ed05a8
 
     return lexer
 
