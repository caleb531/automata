--- conflicted
+++ resolved
@@ -1,21 +1,16 @@
 #!/usr/bin/env python3
 """Classes and methods for parsing regexes into NFAs."""
-<<<<<<< HEAD
 from __future__ import annotations
-=======
 
 import copy
->>>>>>> bbfe4fbd
+import re
 from collections import deque
 from itertools import chain, count, product, repeat, zip_longest
+from typing import AbstractSet, Deque, Dict, Iterable, List, Optional, Set, Tuple, Type
 
 import automata.base.exceptions as exceptions
 from automata.base.utils import get_renaming_function
-<<<<<<< HEAD
 from automata.regex.lexer import Lexer, Token
-=======
-from automata.regex.lexer import Lexer
->>>>>>> bbfe4fbd
 from automata.regex.postfix import (
     InfixOperator,
     LeftParen,
@@ -26,38 +21,24 @@
     tokens_to_postfix,
     validate_tokens,
 )
-<<<<<<< HEAD
-import automata.base.exceptions as exceptions
-from typing import Tuple, Dict, Set, Type, Deque, List, Iterable, AbstractSet, Optional
-import re
 
 BuilderTransitionsT = Dict[int, Dict[str, Set[int]]]
 
 RESERVED_CHARACTERS = frozenset(
     ("*", "|", "(", ")", "?", " ", "\t", "&", "+", ".", "^", "{", "}")
-=======
-
-RESERVED_CHARACTERS = frozenset(
-    {"*", "|", "(", ")", "?", " ", "\t", "&", "+", ".", "^"}
->>>>>>> bbfe4fbd
 )
 
 
 class NFARegexBuilder:
     """Builder class designed for speed in parsing regular expressions into NFAs."""
 
-<<<<<<< HEAD
     __slots__: Tuple[str, ...] = (
-=======
-    __slots__ = (
->>>>>>> bbfe4fbd
         "_transitions",
         "_initial_state",
         "_final_states",
         "_state_name_counter",
     )
 
-<<<<<<< HEAD
     _transitions: BuilderTransitionsT
     _initial_state: int
     _final_states: Set[int]
@@ -71,9 +52,6 @@
         final_states: Set[int],
         counter: count,
     ) -> None:
-=======
-    def __init__(self, *, transitions, initial_state, final_states, counter):
->>>>>>> bbfe4fbd
         """
         Initialize new builder class
         """
@@ -91,13 +69,9 @@
         Initialize this builder accepting only the given string literal
         """
 
-<<<<<<< HEAD
         transitions: BuilderTransitionsT = {
             next(counter): {symbol: set()} for symbol in literal
         }
-=======
-        transitions = {next(counter): {symbol: set()} for symbol in literal}
->>>>>>> bbfe4fbd
 
         for start_state, path in transitions.items():
             for end_states in path.values():
@@ -169,15 +143,9 @@
         new_input_symbols = tuple(
             set(
                 chain.from_iterable(
-<<<<<<< HEAD
                     transition_dict.keys()
                     for transition_dict in chain(
                         self._transitions.values(), other._transitions.values()
-=======
-                    map(
-                        dict.keys,
-                        chain(self._transitions.values(), other._transitions.values()),
->>>>>>> bbfe4fbd
                     )
                 )
             )
@@ -420,39 +388,24 @@
         return left
 
 
-<<<<<<< HEAD
 class QuantifierToken(PostfixOperator[NFARegexBuilder]):
-    """Subclass of postfix operator for repeating an expression a fixed number of times."""
-
-    __slots__: Tuple[str, ...] = ("lower_bound", "upper_bound")
-=======
-class QuantifierToken(PostfixOperator):
     """Subclass of postfix operator for repeating an expression a fixed number
     of times."""
 
-    __slots__ = ("lower_bound", "upper_bound")
->>>>>>> bbfe4fbd
+    __slots__: Tuple[str, ...] = ("lower_bound", "upper_bound")
 
     def __init__(self, text: str, lower_bound: int, upper_bound: Optional[int]) -> None:
         super().__init__(text)
 
         if lower_bound < 0:
             raise exceptions.InvalidRegexError(
-<<<<<<< HEAD
-                f"Quantifier lower bound must be strictly greater than 0, not {lower_bound}."
+                f"Quantifier lower bound must be strictly greater than 0, not "
+                f"{lower_bound}."
             )
         elif upper_bound is not None and upper_bound < lower_bound:
             raise exceptions.InvalidRegexError(
-                f"Quantifier upper bound {upper_bound} inconsistent with lower bound {lower_bound}."
-=======
-                f"Quantifier lower bound must be strictly greater than 0, "
-                f"not {lower_bound}."
-            )
-        elif upper_bound is not None and upper_bound < lower_bound:
-            raise exceptions.InvalidRegexError(
-                f"Quantifier upper bound {upper_bound} inconsistent with "
-                f"lower bound {lower_bound}."
->>>>>>> bbfe4fbd
+                f"Quantifier upper bound {upper_bound} inconsistent with lower "
+                f"bound {lower_bound}."
             )
 
         self.lower_bound = lower_bound
@@ -505,11 +458,7 @@
 class StringToken(Literal[NFARegexBuilder]):
     """Subclass of literal token defining a string literal."""
 
-<<<<<<< HEAD
     __slots__: Tuple[str, ...] = ("counter",)
-=======
-    __slots__ = ("counter",)
->>>>>>> bbfe4fbd
 
     def __init__(self, text: str, counter: count) -> None:
         super().__init__(text)
@@ -526,11 +475,7 @@
 class WildcardToken(Literal[NFARegexBuilder]):
     """Subclass of literal token defining a wildcard literal."""
 
-<<<<<<< HEAD
     __slots__: Tuple[str, ...] = ("input_symbols", "counter")
-=======
-    __slots__ = ("input_symbols", "counter")
->>>>>>> bbfe4fbd
 
     def __init__(
         self, text: str, input_symbols: AbstractSet[str], counter: count
