#!/usr/bin/env python3
"""Classes and methods for working with deterministic finite automata."""
from __future__ import annotations
from collections import defaultdict, deque
from itertools import chain, count
from random import Random

import networkx as nx
from pydot import Dot, Edge, Node

import automata.base.exceptions as exceptions
import automata.fa.fa as fa
import automata.fa.nfa as nfa
from automata.base.utils import PartitionRefinement, get_renaming_function
from typing import (
    overload,
    Tuple,
    cast,
    Mapping,
    Any,
    Dict,
    Set,
    AbstractSet,
    DefaultDict,
    FrozenSet,
    Type,
    Union,
    Callable,
    Iterator,
    Optional,
    Deque,
    Generator,
    TypeVar,
    List,
    Iterable,
)
from typing_extensions import Literal

DFAStateT = fa.FAStateT

DFAType = TypeVar("DFAType", bound="DFA")
DFAPathT = Mapping[str, DFAStateT]
DFATransitionsT = Mapping[DFAStateT, DFAPathT]


class DFA(fa.FA):
    """A deterministic finite automaton."""

<<<<<<< HEAD
    # TODO allow
=======
>>>>>>> bbfe4fbd
    __slots__ = (
        "states",
        "input_symbols",
        "transitions",
        "initial_state",
        "final_states",
        "allow_partial",
<<<<<<< HEAD
        "_count_cache",
        "_word_cache",
    )

    allow_partial: bool
    _word_cache: List[DefaultDict[DFAStateT, List[str]]]
    _count_cache: List[DefaultDict[DFAStateT, int]]

    def __init__(
        self,
        *,
        states: AbstractSet[DFAStateT],
        input_symbols: AbstractSet[str],
        transitions: DFATransitionsT,
        initial_state: DFAStateT,
        final_states: AbstractSet[DFAStateT],
        allow_partial: bool = False,
=======
    )

    def __init__(
        self,
        *,
        states,
        input_symbols,
        transitions,
        initial_state,
        final_states,
        allow_partial=False,
>>>>>>> bbfe4fbd
    ):
        """Initialize a complete DFA."""
        super().__init__(
            states=states,
            input_symbols=input_symbols,
            transitions=transitions,
            initial_state=initial_state,
            final_states=final_states,
            allow_partial=allow_partial,
        )
        object.__setattr__(self, "_word_cache", [])
        object.__setattr__(self, "_count_cache", [])

    def __eq__(self, other: Any) -> bool:
        """
        Return True if two DFAs are equivalent. Uses an optimized version of
        the Hopcroft-Karp algorithm. See https://arxiv.org/abs/0907.5058
        """

        DFAStatePairT = Tuple[DFAStateT, int]

        # Must be another DFA and have equal alphabets
        if not isinstance(other, DFA) or self.input_symbols != other.input_symbols:
            return NotImplemented

        operand_dfas = (self, other)
        initial_state_a = (self.initial_state, 0)
        initial_state_b = (other.initial_state, 1)

        def is_final_state(state_pair: DFAStatePairT) -> bool:
            state, operand_index = state_pair
            return state in operand_dfas[operand_index].final_states

        def transition(state_pair: DFAStatePairT, symbol: str) -> DFAStatePairT:
            state, operand_index = state_pair
            return (
                operand_dfas[operand_index]._get_next_current_state(state, symbol),
                operand_index,
            )

        # Get data structures
        state_sets = nx.utils.union_find.UnionFind((initial_state_a, initial_state_b))
        pair_stack: Deque[Tuple[DFAStatePairT, DFAStatePairT]] = deque()

        # Do union find
        state_sets.union(initial_state_a, initial_state_b)
        pair_stack.append((initial_state_a, initial_state_b))

        while pair_stack:
            q_a, q_b = pair_stack.pop()

            if is_final_state(q_a) ^ is_final_state(q_b):
                return False

            for symbol in self.input_symbols:
                r_1 = state_sets[transition(q_a, symbol)]
                r_2 = state_sets[transition(q_b, symbol)]

                if r_1 != r_2:
                    state_sets.union(r_1, r_2)
                    pair_stack.append((r_1, r_2))

        return True

    def __le__(self, other: DFA) -> bool:
        """Return True if this DFA is a subset of (or equal to) another DFA."""
        if isinstance(other, DFA):
            return self.issubset(other)
        else:
            return NotImplemented

    def __ge__(self, other: DFA) -> bool:
        """Return True if this DFA is a superset of another DFA."""
        if isinstance(other, DFA):
            return self.issuperset(other)
        else:
            return NotImplemented

    def __lt__(self, other: DFA) -> bool:
        """Return True if this DFA is a strict subset of another DFA."""
        if isinstance(other, DFA):
            return self <= other and self != other
        else:
            return NotImplemented

    def __gt__(self, other: DFA) -> bool:
        """Return True if this DFA is a strict superset of another DFA."""
        if isinstance(other, DFA):
            return self >= other and self != other
        else:
            return NotImplemented

    def __sub__(self, other: DFA) -> DFA:
        """Return a DFA that is the difference of this DFA and another DFA."""
        if isinstance(other, DFA):
            return self.difference(other)
        else:
            return NotImplemented

    def __or__(self, other: DFA) -> DFA:
        """Return the union of this DFA and another DFA."""
        if isinstance(other, DFA):
            return self.union(other)
        else:
            return NotImplemented

    def __and__(self, other: DFA) -> DFA:
        """Return the intersection of this DFA and another DFA."""
        if isinstance(other, DFA):
            return self.intersection(other)
        else:
            return NotImplemented

    def __xor__(self, other: DFA) -> DFA:
        """Return the symmetric difference of this DFA and another DFA."""
        if isinstance(other, DFA):
            return self.symmetric_difference(other)
        else:
            return NotImplemented

    def __invert__(self) -> DFA:
        """Return the complement of this DFA and another DFA."""
        return self.complement()

    def __iter__(self) -> Iterator[str]:
        """
        Iterates through all words in the language represented by the DFA. The
        words are ordered first by length and then by the order of the input
        symbol set.
        """
        i = self.minimum_word_length()
        limit = self.maximum_word_length()
        while limit is None or i <= limit:
            yield from self.words_of_length(i)
            i += 1

    def __len__(self) -> int:
        """Returns the cardinality of the language represented by the DFA."""
        return self.cardinality()

    def _validate_transition_missing_symbols(
        self, start_state: DFAStateT, paths: DFAPathT
    ) -> None:
        """Raise an error if the transition input_symbols are missing."""
        if self.allow_partial:
            return
        for input_symbol in self.input_symbols:
            if input_symbol not in paths:
                raise exceptions.MissingSymbolError(
                    "state {} is missing transitions for symbol {}".format(
                        start_state, input_symbol
                    )
                )

    def _validate_transition_invalid_symbols(
        self, start_state: DFAStateT, paths: DFAPathT
    ) -> None:
        """Raise an error if transition input symbols are invalid."""
        for input_symbol in paths.keys():
            if input_symbol not in self.input_symbols:
                raise exceptions.InvalidSymbolError(
                    "state {} has invalid transition symbol {}".format(
                        start_state, input_symbol
                    )
                )

    def _validate_transition_start_states(self) -> None:
        """Raise an error if transition start states are missing."""
        if self.allow_partial:
            return
        for state in self.states:
            if state not in self.transitions:
                raise exceptions.MissingStateError(
                    "transition start state {} is missing".format(state)
                )

    def _validate_transition_end_states(
        self, start_state: DFAStateT, paths: DFAPathT
    ) -> None:
        """Raise an error if transition end states are invalid."""
        for end_state in paths.values():
            if end_state not in self.states:
                raise exceptions.InvalidStateError(
                    "end state {} for transition on {} is not valid".format(
                        end_state, start_state
                    )
                )

    def _validate_transitions(self, start_state: DFAStateT, paths: DFAPathT) -> None:
        """Raise an error if transitions are missing or invalid."""
        self._validate_transition_missing_symbols(start_state, paths)
        self._validate_transition_invalid_symbols(start_state, paths)
        self._validate_transition_end_states(start_state, paths)

    def validate(self) -> bool:
        """Return True if this DFA is internally consistent."""
        self._validate_transition_start_states()
        for start_state, paths in self.transitions.items():
            self._validate_transitions(start_state, paths)
        self._validate_initial_state()
        self._validate_final_states()
        return True

    def _get_next_current_state(
        self, current_state: DFAStateT, input_symbol: str
    ) -> Optional[DFAStateT]:
        """
        Follow the transition for the given input symbol on the current state.

        Return None if transition does not exist.
        """
        if (
            current_state is not None
            and input_symbol in self.transitions[current_state]
        ):
            return self.transitions[current_state][input_symbol]
        return None

    def _check_for_input_rejection(self, current_state: DFAStateT) -> None:
        """Raise an error if the given config indicates rejected input."""
        if current_state not in self.final_states:
            raise exceptions.RejectionException(
                "the DFA stopped on a non-final state ({})".format(current_state)
            )

    def read_input_stepwise(
        self, input_str: str, ignore_rejection: bool = False
    ) -> Generator[AbstractSet[DFAStateT], None, None]:
        """
        Check if the given string is accepted by this DFA.

        Yield the current configuration of the DFA at each step.
        """
        current_state = self.initial_state

        yield current_state
        for input_symbol in input_str:
            current_state = self._get_next_current_state(current_state, input_symbol)
            yield current_state

        if not ignore_rejection:
            self._check_for_input_rejection(current_state)

    def _get_digraph(self) -> nx.DiGraph:
        """Return a digraph corresponding to this DFA with transition symbols ignored"""
        return nx.DiGraph(
            [
                (start_state, end_state)
                for start_state, transition in self.transitions.items()
                for end_state in transition.values()
            ]
        )

    def _compute_reachable_states(self) -> Set[DFAStateT]:
        """Compute the states which are reachable from the initial state."""
        visited_set = set()
        queue: Deque[DFAStateT] = deque()

        queue.append(self.initial_state)
        visited_set.add(self.initial_state)

        while queue:
            state = queue.popleft()

            for next_state in self.transitions[state].values():
                if next_state not in visited_set:
                    visited_set.add(next_state)
                    queue.append(next_state)

        return visited_set

    def minify(self, retain_names: bool = False) -> DFA:
        """
        Create a minimal DFA which accepts the same inputs as this DFA.

        First, non-reachable states are removed.
        Then, similiar states are merged using Hopcroft's Algorithm.
            retain_names: If True, merged states retain names.
                          If False, new states will be named 0, ..., n-1.
        """

        # Compute reachable states and final states
        reachable_states = self._compute_reachable_states()
        reachable_final_states = self.final_states & reachable_states

        return self._minify(
            reachable_states=reachable_states,
            input_symbols=self.input_symbols,
            transitions=self.transitions,
            initial_state=self.initial_state,
            reachable_final_states=reachable_final_states,
            retain_names=retain_names,
        )

    @classmethod
    def _minify(
<<<<<<< HEAD
        cls: Type[DFAType],
        *,
        reachable_states: AbstractSet[DFAStateT],
        input_symbols: AbstractSet[str],
        transitions: DFATransitionsT,
        initial_state: DFAStateT,
        reachable_final_states: AbstractSet[DFAStateT],
        retain_names: bool,
    ):
        """Minify helper function. DFA data passed in must have no unreachable states."""
=======
        cls,
        *,
        reachable_states,
        input_symbols,
        transitions,
        initial_state,
        reachable_final_states,
        retain_names,
    ):
        """Minify helper function. DFA data passed in must have no unreachable
        states."""
>>>>>>> bbfe4fbd

        # First, assemble backmap and equivalence class data structure
        eq_classes = PartitionRefinement(reachable_states)
        refinement = eq_classes.refine(reachable_final_states)

        final_states_id = (
            refinement[0][0] if refinement else next(iter(eq_classes.get_set_ids()))
        )

<<<<<<< HEAD
        transition_back_map: Dict[str, Dict[DFAStateT, List[DFAStateT]]] = {
=======
        transition_back_map = {
>>>>>>> bbfe4fbd
            symbol: {end_state: list() for end_state in reachable_states}
            for symbol in input_symbols
        }

        for start_state, path in transitions.items():
            if start_state in reachable_states:
                for symbol, end_state in path.items():
                    transition_back_map[symbol][end_state].append(start_state)

        origin_dicts = tuple(transition_back_map.values())
        processing = {final_states_id}

        while processing:
            # Save a copy of the set, since it could get modified while executing
            active_state = tuple(eq_classes.get_set_by_id(processing.pop()))
            for origin_dict in origin_dicts:
                states_that_move_into_active_state = chain.from_iterable(
                    origin_dict[end_state] for end_state in active_state
                )

                # Refine set partition by states moving into current active one
                new_eq_class_pairs = eq_classes.refine(
                    states_that_move_into_active_state
                )

                for YintX_id, YdiffX_id in new_eq_class_pairs:
                    # Only adding one id to processing, since the other is already there
                    if YdiffX_id in processing:
                        processing.add(YintX_id)
                    else:
                        if len(eq_classes.get_set_by_id(YintX_id)) <= len(
                            eq_classes.get_set_by_id(YdiffX_id)
                        ):
                            processing.add(YintX_id)
                        else:
                            processing.add(YdiffX_id)

        # now eq_classes are good to go, make them a list for ordering
<<<<<<< HEAD
        eq_class_name_pairs: List[Tuple[DFAStateT, Set[DFAStateT]]] = (
=======
        eq_class_name_pairs = (
>>>>>>> bbfe4fbd
            [(frozenset(eq), eq) for eq in eq_classes.get_sets()]
            if retain_names
            else list(enumerate(eq_classes.get_sets()))
        )

        # need a backmap to prevent constant calls to index
        back_map = {state: name for name, eq in eq_class_name_pairs for state in eq}

        new_input_symbols = input_symbols
        new_states = frozenset(back_map.values())
        new_initial_state = back_map[initial_state]
        new_final_states = frozenset(back_map[acc] for acc in reachable_final_states)
        new_transitions = {
            name: {
                letter: back_map[transitions[next(iter(eq))][letter]]
                for letter in input_symbols
            }
            for name, eq in eq_class_name_pairs
        }

        return cls(
            states=new_states,
            input_symbols=new_input_symbols,
            transitions=new_transitions,
            initial_state=new_initial_state,
            final_states=new_final_states,
        )

    def union(
        self, other: DFA, *, retain_names: bool = False, minify: bool = True
    ) -> DFA:
        """
        Takes as input two DFAs M1 and M2 which
        accept languages L1 and L2 respectively.
        Returns a DFA which accepts the union of L1 and L2.
        """

        def union_function(state_pair: Tuple[DFAStateT, DFAStateT]) -> bool:
            q_a, q_b = state_pair
            return q_a in self.final_states or q_b in other.final_states

        (
            new_states,
            new_transitions,
            new_initial_state,
            new_final_states,
        ) = self._cross_product(
            other, union_function, should_construct_dfa=True, retain_names=retain_names
        )

        if minify:
            return self._minify(
                reachable_states=new_states,
                input_symbols=self.input_symbols,
                transitions=new_transitions,
                initial_state=new_initial_state,
                reachable_final_states=new_final_states,
                retain_names=retain_names,
            )

        return self.__class__(
            states=new_states,
            input_symbols=self.input_symbols,
            transitions=new_transitions,
            initial_state=new_initial_state,
            final_states=new_final_states,
        )

    def intersection(
        self, other: DFA, *, retain_names: bool = False, minify: bool = True
    ) -> DFA:
        """
        Takes as input two DFAs M1 and M2 which
        accept languages L1 and L2 respectively.
        Returns a DFA which accepts the intersection of L1 and L2.
        """

        def intersection_function(state_pair: Tuple[DFAStateT, DFAStateT]) -> bool:
            q_a, q_b = state_pair
            return q_a in self.final_states and q_b in other.final_states

        (
            new_states,
            new_transitions,
            new_initial_state,
            new_final_states,
        ) = self._cross_product(
            other,
            intersection_function,
            should_construct_dfa=True,
            retain_names=retain_names,
        )

        if minify:
            return self._minify(
                reachable_states=new_states,
                input_symbols=self.input_symbols,
                transitions=new_transitions,
                initial_state=new_initial_state,
                reachable_final_states=new_final_states,
                retain_names=retain_names,
            )

        return self.__class__(
            states=new_states,
            input_symbols=self.input_symbols,
            transitions=new_transitions,
            initial_state=new_initial_state,
            final_states=new_final_states,
        )

    def difference(
        self, other: DFA, *, retain_names: bool = False, minify: bool = True
    ) -> DFA:
        """
        Takes as input two DFAs M1 and M2 which
        accept languages L1 and L2 respectively.
        Returns a DFA which accepts the difference of L1 and L2.
        """

        def difference_function(state_pair: Tuple[DFAStateT, DFAStateT]) -> bool:
            q_a, q_b = state_pair
            return q_a in self.final_states and q_b not in other.final_states

        (
            new_states,
            new_transitions,
            new_initial_state,
            new_final_states,
        ) = self._cross_product(
            other,
            difference_function,
            should_construct_dfa=True,
            retain_names=retain_names,
        )

        if minify:
            return self._minify(
                reachable_states=new_states,
                input_symbols=self.input_symbols,
                transitions=new_transitions,
                initial_state=new_initial_state,
                reachable_final_states=new_final_states,
                retain_names=retain_names,
            )

        return self.__class__(
            states=new_states,
            input_symbols=self.input_symbols,
            transitions=new_transitions,
            initial_state=new_initial_state,
            final_states=new_final_states,
        )

    def symmetric_difference(
        self, other: DFA, *, retain_names: bool = False, minify: bool = True
    ) -> DFA:
        """
        Takes as input two DFAs M1 and M2 which
        accept languages L1 and L2 respectively.
        Returns a DFA which accepts the symmetric difference of L1 and L2.
        """

        def symmetric_difference_function(
            state_pair: Tuple[DFAStateT, DFAStateT]
        ) -> bool:
            q_a, q_b = state_pair
            return (q_a in self.final_states) ^ (q_b in other.final_states)

        (
            new_states,
            new_transitions,
            new_initial_state,
            new_final_states,
        ) = self._cross_product(
            other,
            symmetric_difference_function,
            should_construct_dfa=True,
            retain_names=retain_names,
        )

        if minify:
            return self._minify(
                reachable_states=new_states,
                input_symbols=self.input_symbols,
                transitions=new_transitions,
                initial_state=new_initial_state,
                reachable_final_states=new_final_states,
                retain_names=retain_names,
            )

        return self.__class__(
            states=new_states,
            input_symbols=self.input_symbols,
            transitions=new_transitions,
            initial_state=new_initial_state,
            final_states=new_final_states,
        )

    def complement(self, *, retain_names: bool = False, minify: bool = True) -> DFA:
        """Return the complement of this DFA."""

        if minify:
            reachable_states = self._compute_reachable_states()
            reachable_final_states = self.final_states & reachable_states

            return self._minify(
                reachable_states=reachable_states,
                input_symbols=self.input_symbols,
                transitions=self.transitions,
                initial_state=self.initial_state,
                reachable_final_states=reachable_states - reachable_final_states,
                retain_names=retain_names,
            )

        return self.__class__(
            states=self.states,
            input_symbols=self.input_symbols,
            transitions=self.transitions,
            initial_state=self.initial_state,
            final_states=self.states - self.final_states,
            allow_partial=self.allow_partial,
        )

<<<<<<< HEAD
    # visited_set, product_transitions, product_initial_state_name, final_states
    DFADataTupleT = Tuple[Set[DFAStateT], DFATransitionsT, DFAStateT, Set[DFAStateT]]

    @overload
    def _cross_product(
        self,
        other: DFA,
        state_target_fn: Callable[[Tuple[DFAStateT, DFAStateT]], bool],
        *,
        should_construct_dfa: Literal[True],
        retain_names: bool = False,
    ) -> DFADataTupleT:
        ...

    @overload
    def _cross_product(
        self,
        other: DFA,
        state_target_fn: Callable[[Tuple[DFAStateT, DFAStateT]], bool],
        *,
        should_construct_dfa: Literal[False],
        retain_names: bool = False,
    ) -> bool:
        ...

    def _cross_product(
        self,
        other: DFA,
        state_target_fn: Callable[[Tuple[DFAStateT, DFAStateT]], bool],
        *,
        should_construct_dfa: Literal[True, False],
        retain_names: bool = False,
    ) -> Union[bool, DFADataTupleT]:
=======
    def _cross_product(
        self, other, state_target_fn, *, should_construct_dfa, retain_names=False
    ):
>>>>>>> bbfe4fbd
        """
        Search reachable states corresponding to product graph between self and
        other.

        The function state_target_fn should return True for states that should
        be final (when the new DFA is being constructed explicitly) or for
        states that are being searched for (if the DFA is not being
        constructed).

        If should_construct_dfa is False, then this function returns a boolean
        corresponding to whether any target states are reachable. Otherwise,
        constructs the given DFA. If retain_names is set to False, states are
        renamed.
        """
        if self.input_symbols != other.input_symbols:
            raise exceptions.SymbolMismatchError(
                "The input symbols between the two given DFAs do not match"
            )

        def get_name_original(state):
            return state

        get_name = (
            get_name_original if retain_names else get_renaming_function(count(0))
        )

        product_transitions: Dict[DFAStateT, Dict[str, DFAStateT]] = {}
        final_states = set()

        visited_set = set()
        queue: Deque[Tuple[DFAStateT, DFAStateT]] = deque()

        product_initial_state = (self.initial_state, other.initial_state)
        product_initial_state_name = get_name(product_initial_state)

        queue.append(product_initial_state)
        visited_set.add(product_initial_state_name)

        while queue:
            # Get next state in BFS queue
            curr_state = queue.popleft()

            # Add state to the transition dict if constructing DFA
            if should_construct_dfa:
                curr_state_name = get_name(curr_state)
                state_transitions = product_transitions.setdefault(curr_state_name, {})

                if state_target_fn(curr_state):
                    final_states.add(curr_state_name)

            # Otherwise, just check the target function
            elif state_target_fn(curr_state):
                return True

            # Unpack state and get transitions
            q_a, q_b = curr_state
            transitions_a = self.transitions[q_a]
            transitions_b = other.transitions[q_b]

            for symbol in self.input_symbols:
                product_state = (transitions_a[symbol], transitions_b[symbol])
                product_state_name = get_name(product_state)

                if should_construct_dfa:
                    state_transitions[symbol] = product_state_name

                # If next state is new, add to queue
                if product_state_name not in visited_set:
                    visited_set.add(product_state_name)
                    queue.append(product_state)

        if should_construct_dfa:
            return (
                visited_set,
                product_transitions,
                product_initial_state_name,
                final_states,
            )

        return False

    def issubset(self, other: DFA) -> bool:
        """Return True if this DFA is a subset of another DFA."""

        def subset_state_fn(state_pair: Tuple[DFAStateT, DFAStateT]) -> bool:
            """Check for reachable state that is counterexample to subset"""
            q_a, q_b = state_pair
            return q_a in self.final_states and q_b not in other.final_states

        return not self._cross_product(
            other, subset_state_fn, should_construct_dfa=False
        )

    def issuperset(self, other: DFA) -> bool:
        """Return True if this DFA is a superset of another DFA."""
        return other.issubset(self)

    def isdisjoint(self, other: DFA) -> bool:
        """Return True if this DFA has no common elements with another DFA."""

        def disjoint_state_fn(state_pair: Tuple[DFAStateT, DFAStateT]) -> bool:
            """Check for reachable state that is counterexample to disjointness"""
            q_a, q_b = state_pair
            return q_a in self.final_states and q_b in other.final_states

        return not self._cross_product(
            other, disjoint_state_fn, should_construct_dfa=False
        )

    def isempty(self) -> bool:
        """Return True if this DFA is completely empty."""
        return self._compute_reachable_states().isdisjoint(self.final_states)

    def isfinite(self) -> bool:
        """
        Returns True if the DFA accepts a finite language, False otherwise.
        """
        try:
            return self.maximum_word_length() is not None
        except exceptions.EmptyLanguageException:
            return True

    def random_word(self, k: int, *, seed: Optional[int] = None) -> str:
        self._populate_count_cache_up_to_len(k)
        state = self.initial_state
        if self._count_cache[k][state] == 0:
            raise ValueError(f"Language has no words of length {k}")

        result = []
        rng = Random(seed)
        for remaining in range(k, 0, -1):
            total = self._count_cache[remaining][state]
            choice = rng.randint(0, total - 1)
<<<<<<< HEAD
            for symbol, next_state in self.transitions[
                state
            ].items():  # pragma: no branch
=======
            transition = self.transitions[state]
            for symbol, next_state in transition.items():  # pragma: no branch
>>>>>>> bbfe4fbd
                next_state_count = self._count_cache[remaining - 1][next_state]
                if choice < next_state_count:
                    result.append(symbol)
                    state = next_state
                    break
                choice -= next_state_count

        assert state in self.final_states
        return "".join(result)

    def predecessor(
        self,
        input_str: str,
        *,
        strict: bool = True,
        key: Optional[Callable[[Any], Any]] = None,
    ) -> Optional[str]:
        """
        Returns the first string accepted by the DFA that comes before
        the input string in lexicographical order.
        Passing in None will generate the lexicographically last word.
        If strict is set to False and input_str is accepted by the DFA then
        it will be returned.
        The value of key can be set to define a custom lexicographical ordering.
        """
        for word in self.predecessors(input_str, strict=strict, key=key):
            return word
        return None

    def predecessors(
        self,
        input_str: str,
        *,
        strict: bool = True,
        key: Optional[Callable[[Any], Any]] = None,
    ) -> Iterable[str]:
        """
        Generates all strings that come before the input string
        in lexicographical order.
        Passing in None will generate all words.
        If strict is set to False and input_str is accepted by the DFA then
        it will be included in the output.
        The value of key can be set to define a custom lexicographical ordering.
        Raises an InfiniteLanguageException for infinite languages.
        """
        yield from self.successors(input_str, strict=strict, reverse=True, key=key)

    def successor(
        self,
        input_str: str,
        *,
        strict: bool = True,
        key: Optional[Callable[[Any], Any]] = None,
    ) -> Optional[str]:
        """
        Returns the first string accepted by the DFA that comes after
        the input string in lexicographical order.
        Passing in None will generate the lexicographically first word.
        If strict is set to False and input_str is accepted by the DFA then
        it will be returned.
        The value of key can be set to define a custom lexicographical ordering.
        """
        for word in self.successors(input_str, strict=strict, key=key):
            return word
        return None

    def successors(
        self,
        input_str: str,
        *,
        strict: bool = True,
        key: Optional[Callable[[Any], Any]] = None,
        reverse: bool = False,
    ) -> Iterable[str]:
        """
        Generates all strings that come after the input string in
        lexicographical order. Passing in None will generate all words. If
        strict is set to False and input_str is accepted by the DFA then it will
        be included in the output. If reverse is set to True then predecessors
        will be generated instead. See the DFA.predecessors method. The value of
        key can be set to define a custom lexicographical ordering.
        """
        # A predecessor for a finite string may be infinite but a successor for
        # a finite string is always finite
        if reverse and not self.isfinite():
            raise exceptions.InfiniteLanguageException(
                "Predecessors cannot be computed for infinite languages"
            )
        graph = self._get_digraph()
<<<<<<< HEAD
        coaccessible_nodes = set(self.final_states).union(
=======
        coaccessible_nodes = self.final_states.union(
>>>>>>> bbfe4fbd
            *(nx.ancestors(graph, state) for state in self.final_states)
        )

        # Precomputations and setup
        include_input = not strict
        sorted_symbols = sorted(self.input_symbols, reverse=reverse, key=key)
<<<<<<< HEAD
        symbol_succ: Dict[str, Optional[str]] = {
=======
        symbol_succ = {
>>>>>>> bbfe4fbd
            symbol_a: symbol_b
            for symbol_a, symbol_b in zip(sorted_symbols, sorted_symbols[1:])
        }
        symbol_succ[sorted_symbols[-1]] = None
        # Special case for None
<<<<<<< HEAD
        state_stack: Deque[Optional[DFAStateT]] = deque(
=======
        state_stack = deque(
>>>>>>> bbfe4fbd
            [self.initial_state]
            if input_str is None
            else self.read_input_stepwise(input_str, ignore_rejection=True)
        )
<<<<<<< HEAD
        char_stack: List[str] = [] if input_str is None else list(input_str)
=======
        char_stack = [] if input_str is None else list(input_str)
>>>>>>> bbfe4fbd
        first_symbol = sorted_symbols[0]
        # For predecessors we need to special case the input string None
        candidate = None if reverse and input_str is not None else first_symbol
        # If input_str is None then we yield on first value found no matter the
        # value of include_input
        should_yield = include_input or input_str is None

        # Iterative preorder/postorder (depends on reverse) traversal that
        # yields on final states
        while char_stack or candidate is not None:
            state = state_stack[-1]
            # Successors yield here
            if (
                not reverse
                and should_yield
                and candidate == first_symbol
                and state in self.final_states
            ):
                yield "".join(char_stack)
            candidate_state = (
                None
                if candidate is None
                else self._get_next_current_state(state, candidate)
            )
            # Traverse to child if candidate is viable
            if candidate_state in coaccessible_nodes:
                state_stack.append(cast(str, candidate_state))
                char_stack.append(cast(str, candidate))
                candidate = first_symbol
            else:
                # Predecessors yield here
                if (
                    reverse
                    and should_yield
                    and candidate is None
                    and state in self.final_states
                ):
                    yield "".join(char_stack)
<<<<<<< HEAD
                # Candidate is None means no more children to explore, so traverse to parent
=======
                # Candidate is None means no more children to explore, so
                # traverse to parent
>>>>>>> bbfe4fbd
                if candidate is None:
                    state = state_stack.pop()
                    candidate = char_stack.pop()
                candidate = symbol_succ[candidate]
            should_yield = True
        # Predecessor yields here for empty string
        if (
            reverse
            and should_yield
            and candidate is None
            and state in self.final_states
        ):
            yield "".join(char_stack)

    def count_words_of_length(self, k: int) -> int:
        """
        Counts words of length `k` accepted by the DFA
        """
        self._populate_count_cache_up_to_len(k)
        return self._count_cache[k][self.initial_state]

    def _populate_count_cache_up_to_len(self, k: int) -> None:
        """
        Populate count cache up to length k
        """
        while len(self._count_cache) <= k:
            i = len(self._count_cache)
            self._count_cache.append(defaultdict(int))
            level = self._count_cache[i]
            if i == 0:
                level.update({state: 1 for state in self.final_states})
            else:
                prev_level = self._count_cache[i - 1]
                level.update(
                    {
                        state: sum(
                            prev_level[suffix_state]
                            for suffix_state in self.transitions[state].values()
                        )
                        for state in self.states
                    }
                )

    def words_of_length(self, k: int) -> Generator[str, None, None]:
        """
        Generates all words of size k in the language represented by the DFA
        """
        self._populate_word_cache_up_to_len(k)
        for word in self._word_cache[k][self.initial_state]:
            yield word

    def _populate_word_cache_up_to_len(self, k: int) -> None:
        """
        Populate word cache up to length k
        """
        sorted_symbols = sorted(self.input_symbols)
        while len(self._word_cache) <= k:
            i = len(self._word_cache)
            self._word_cache.append(defaultdict(list))
            level = self._word_cache[i]
            if i == 0:
                level.update({state: [""] for state in self.final_states})
            else:
                prev_level = self._word_cache[i - 1]
                level.update(
                    {
                        state: [
                            symbol + word
                            for symbol in sorted_symbols
                            for word in prev_level[self.transitions[state][symbol]]
                        ]
                        for state in self.states
                    }
                )

    def cardinality(self) -> int:
        """Returns the cardinality of the language represented by the DFA."""
        try:
            i = self.minimum_word_length()
        except exceptions.EmptyLanguageException:
            return 0
        limit = self.maximum_word_length()
        if limit is None:
            raise exceptions.InfiniteLanguageException(
                "The language represented by the DFA is infinite."
            )
        return sum(self.count_words_of_length(j) for j in range(i, limit + 1))

    def minimum_word_length(self) -> int:
        """
        Returns the length of the shortest word in the language represented by the DFA
        """
        queue: Deque[DFAStateT] = deque()
        distances: Dict[DFAStateT, int] = {}
        distances[self.initial_state] = 0
        queue.append(self.initial_state)
        while queue:
            state = queue.popleft()
            if state in self.final_states:
                return distances[state]
            for next_state in self.transitions[state].values():
                if next_state not in distances:
                    distances[next_state] = distances[state] + 1
                    queue.append(next_state)
        raise exceptions.EmptyLanguageException(
            "The language represented by the DFA is empty"
        )

    def maximum_word_length(self) -> Optional[int]:
        """
        Returns the length of the longest word in the language represented by the DFA
        In the case of infinite languages, `None` is returned
        """
        if self.isempty():
            raise exceptions.EmptyLanguageException(
                "The language represented by the DFA is empty"
            )
        graph = self._get_digraph()

        accessible_nodes = nx.descendants(graph, self.initial_state) | {
            self.initial_state
        }

<<<<<<< HEAD
        coaccessible_nodes = set(self.final_states).union(
=======
        coaccessible_nodes = self.final_states.union(
>>>>>>> bbfe4fbd
            *(nx.ancestors(graph, state) for state in self.final_states)
        )

        important_nodes = accessible_nodes.intersection(coaccessible_nodes)
        subgraph = graph.subgraph(important_nodes)
        try:
            return nx.dag_longest_path_length(subgraph)
        except nx.exception.NetworkXUnfeasible:
            return None

    @classmethod
    def from_prefix(
        cls: Type[DFAType],
        input_symbols: AbstractSet[str],
        prefix: str,
        *,
        contains: bool = True,
    ) -> DFA:
        """
        Directly computes the minimal DFA recognizing strings with the
        given prefix.
        If contains is set to False then the complement is constructed instead.
        """
        err_state = -1
        last_state = len(prefix)
        transitions = {
            i: {
                symbol: i + 1 if symbol == char else err_state
                for symbol in input_symbols
            }
            for i, char in enumerate(prefix)
        }
        transitions[last_state] = {symbol: last_state for symbol in input_symbols}
        transitions[err_state] = {symbol: err_state for symbol in input_symbols}

        states = frozenset(transitions.keys())
        final_states = {last_state}
        return cls(
            states=states,
            input_symbols=input_symbols,
            transitions=transitions,
            initial_state=0,
            final_states=final_states if contains else states - final_states,
        )

    @classmethod
    def from_suffix(
        cls: Type[DFAType],
        input_symbols: AbstractSet[str],
        suffix: str,
        *,
        contains: bool = True,
    ) -> DFA:
        """
        Directly computes the minimal DFA recognizing strings with the
        given prefix.
        If contains is set to False then the complement is constructed instead.
        """
        return cls.from_substring(
            input_symbols, suffix, contains=contains, must_be_suffix=True
        )

    @classmethod
    def from_substring(
<<<<<<< HEAD
        cls: Type[DFAType],
        input_symbols: AbstractSet[str],
        substring: str,
        *,
        contains: bool = True,
        must_be_suffix: bool = False,
    ) -> DFA:
=======
        cls, input_symbols, substring, *, contains=True, must_be_suffix=False
    ):
>>>>>>> bbfe4fbd
        """
        Directly computes the minimal DFA recognizing strings containing the
        given substring.
        If contains is set to False then the complement is constructed instead.
        If must_be_suffix is set to True, then the substring must be a suffix instead.
        """
        transitions: Dict[DFAStateT, Dict[str, DFAStateT]] = {
            i: {} for i in range(len(substring))
        }
        transitions[len(substring)] = {
            symbol: len(substring) for symbol in input_symbols
        }

        # Computing failure function for partial matches as is done in the
        # Knuth-Morris-Pratt string algorithm so we can quickly compute the
        # next state from another state
        kmp_table = [-1 for _ in substring]
        candidate = 0
        for i, char in enumerate(substring):
            if i == 0:
                continue
            elif char == substring[candidate]:
                kmp_table[i] = kmp_table[candidate]
            else:
                kmp_table[i] = candidate
                while candidate >= 0 and char != substring[candidate]:
                    candidate = kmp_table[candidate]
            candidate += 1
        kmp_table.append(candidate)

        limit = len(substring) + 1 if must_be_suffix else len(substring)
        for i in range(limit):
            prefix_dict = transitions.setdefault(i, {})
            for symbol in input_symbols:
                # Look for next state after reading in the given input symbol
                candidate = i if i < len(substring) else kmp_table[i]
                while candidate != -1 and substring[candidate] != symbol:
                    candidate = kmp_table[candidate]
                candidate += 1
                prefix_dict[symbol] = candidate

        states = frozenset(transitions.keys())
        final_states = {len(substring)}
        return cls(
            states=states,
            input_symbols=input_symbols,
            transitions=transitions,
            initial_state=0,
            final_states=final_states if contains else states - final_states,
        )

    @classmethod
    def from_subsequence(
        cls: Type[DFAType],
        input_symbols: AbstractSet[str],
        subsequence: str,
        *,
        contains: bool = True,
    ) -> DFA:
        """
        Directly computes the minimal DFA recognizing strings containing the
        given subsequence.
        If contains is set to False then the complement is constructed instead.
        """
        transitions = {0: {symbol: 0 for symbol in input_symbols}}

        for prev_state, char in enumerate(subsequence):
            next_state = prev_state + 1
            transitions[next_state] = {symbol: next_state for symbol in input_symbols}
            transitions[prev_state][char] = next_state

        states = frozenset(transitions.keys())
        final_states = {len(subsequence)}
        return cls(
            states=states,
            input_symbols=input_symbols,
            transitions=transitions,
            initial_state=0,
            final_states=final_states if contains else states - final_states,
        )

    @classmethod
    def of_length(
<<<<<<< HEAD
        cls: Type[DFAType],
        input_symbols: AbstractSet[str],
        *,
        min_length: int = 0,
        max_length: Optional[int] = None,
        symbols_to_count: Optional[AbstractSet[str]] = None,
    ) -> DFA:
=======
        cls, input_symbols, *, min_length=0, max_length=None, symbols_to_count=None
    ):
>>>>>>> bbfe4fbd
        """
        Directly computes the minimal DFA recognizing strings whose length is
        between `min_length` and `max_length`, inclusive. To allow infinitely
        long words the value `None` can be passed in for `max_length`.
        """
        if symbols_to_count is None:
            symbols_to_count = input_symbols

        transitions = {}
        length_range = (
            range(min_length) if max_length is None else range(max_length + 1)
        )
        for prev_state in length_range:
            next_state = prev_state + 1
            transitions[prev_state] = {
                symbol: next_state if symbol in symbols_to_count else prev_state
                for symbol in input_symbols
            }
        last_state = len(transitions)
        transitions[last_state] = {symbol: last_state for symbol in input_symbols}
        final_states = (
            frozenset((last_state,))
            if max_length is None
            else frozenset(range(min_length, max_length + 1))
        )

        return cls(
            states=frozenset(transitions.keys()),
            input_symbols=input_symbols,
            transitions=transitions,
            initial_state=0,
            final_states=final_states,
        )

    @classmethod
    def count_mod(
        cls: Type[DFAType],
        input_symbols: AbstractSet[str],
        k: int,
        *,
        remainders: Optional[AbstractSet[int]] = None,
        symbols_to_count: Optional[AbstractSet[str]] = None,
    ):
        """
        Directly computes a DFA that counts given symbols and accepts all strings where
        the remainder of division by k is in the set of remainders given.
        The default value of remainders is {0} and all symbols are counted by default.
        """
        if k <= 0:
            raise ValueError("Integer must be positive")
        if symbols_to_count is None:
            symbols_to_count = input_symbols
        if remainders is None:
            remainders = {0}
        transitions = {
            i: {
                symbol: (i + 1) % k if symbol in symbols_to_count else i
                for symbol in input_symbols
            }
            for i in range(k)
        }

        return cls(
            states=frozenset(transitions.keys()),
            input_symbols=input_symbols,
            transitions=transitions,
            initial_state=0,
            final_states=remainders,
        )

    @classmethod
    def universal_language(cls: Type[DFAType], input_symbols: AbstractSet[str]) -> DFA:
        """
        Directly computes the minimal DFA accepting all strings.
        """
        return cls(
            states={0},
            input_symbols=input_symbols,
            transitions={0: {symbol: 0 for symbol in input_symbols}},
            initial_state=0,
            final_states={0},
        )

    @classmethod
    def empty_language(cls: Type[DFAType], input_symbols: AbstractSet[str]) -> DFA:
        """
        Directly computes the minimal DFA rejecting all strings.
        """
        return cls(
            states={0},
            input_symbols=input_symbols,
            transitions={0: {symbol: 0 for symbol in input_symbols}},
            initial_state=0,
            final_states=frozenset(),
        )

    @classmethod
    def nth_from_start(
        cls: Type[DFAType], input_symbols: AbstractSet[str], symbol: str, n: int
    ) -> DFA:
        """
        Directly computes the minimal DFA which accepts all words whose `n`-th
        character from the start is `symbol`, where `n` is a positive integer.
        """
        if n < 1:
            raise ValueError("Integer must be positive")
        if symbol not in input_symbols:
            raise exceptions.InvalidSymbolError(
                "Desired symbol is not in the set of input symbols"
            )
        if len(input_symbols) == 1:
            return cls.of_length(input_symbols, min_length=n)
        transitions = {i: {symbol: i + 1 for symbol in input_symbols} for i in range(n)}
        transitions[n - 1][symbol] = n + 1
        transitions[n] = {symbol: n for symbol in input_symbols}
        transitions[n + 1] = {symbol: n + 1 for symbol in input_symbols}

        return cls(
            states=frozenset(transitions.keys()),
            input_symbols=input_symbols,
            transitions=transitions,
            initial_state=0,
            final_states={n + 1},
        )

    @classmethod
    def nth_from_end(
        cls: Type[DFAType], input_symbols: AbstractSet[str], symbol: str, n: int
    ) -> DFA:
        """
        Directly computes the minimal DFA which accepts all words whose `n`-th
        character from the end is `symbol`, where `n` is a positive integer.
        """
        if n < 1:
            raise ValueError("Integer must be positive")
        if symbol not in input_symbols:
            raise exceptions.InvalidSymbolError(
                "Desired symbol is not in the set of input symbols"
            )
        if len(input_symbols) == 1:
            return cls.of_length(input_symbols, min_length=n)
        # Consider the states to be labelled with bitstrings of size n The
        # bitstring represents how the current suffix in this state matches our
        # desired symbol A 1 means the character at this position is the desired
        # symbol and a 0 means it is not For transitions this is effectively
        # doubling the label value and then adding 1 if the desired symbol is
        # read Finally we trim the label to n bits with a modulo operation.
        state_count = 2**n

        return cls(
            states=frozenset(range(state_count)),
            input_symbols=input_symbols,
            transitions={
                state: {
                    sym: (2 * state + 1) % state_count
                    if symbol == sym
                    else (2 * state) % state_count
                    for sym in input_symbols
                }
                for state in range(state_count)
            },
            initial_state=0,
            final_states=frozenset(range(state_count // 2, state_count)),
        )

    @classmethod
    def from_finite_language(
        cls: Type[DFAType], input_symbols: AbstractSet[str], language: AbstractSet[str]
    ) -> DFA:
        """
        Directly computes the minimal DFA corresponding to a finite language.
        Uses the algorithm described in Finite-State Techniques by Mihov and Schulz,
        Chapter 10
        """

        SignatureT = Tuple[bool, FrozenSet[Tuple[str, str]]]

        if not language:
            return DFA.empty_language(input_symbols)

<<<<<<< HEAD
        transitions: Dict[DFAStateT, Dict[str, DFAStateT]] = {}
        back_map: Dict[str, Set[str]] = {"": set()}
        final_states: Set[str] = set()
        signatures_dict: Dict[SignatureT, str] = {}
=======
        transitions = {}
        back_map = {"": set()}
        final_states = set()
        signatures_dict = {}
>>>>>>> bbfe4fbd

        def compute_signature(state: str) -> SignatureT:
            """Computes signature for input state"""
            return (state in final_states, frozenset(transitions[state].items()))

        def longest_common_prefix_length(string_1: str, string_2: str) -> int:
            """Returns length of longest common prefix."""
            for i, (symbol_1, symbol_2) in enumerate(zip(string_1, string_2)):
                if symbol_1 != symbol_2:
                    return i

            return min(len(string_1), len(string_2))

        def add_to_trie(word: str) -> None:
            """Add word to the trie represented by transitions"""
            prefix = ""
            for symbol in word:
                next_prefix = prefix + symbol

                # Extend the trie only if necessary
                prefix_dict = transitions.setdefault(prefix, {})
                prefix_dict.setdefault(symbol, next_prefix)
                back_map.setdefault(next_prefix, set()).add(prefix)

                prefix = next_prefix

            # Mark the finished prefix as a final state
            transitions[prefix] = {}
            final_states.add(prefix)

        def compress(word: str, next_word: str) -> None:
            """Compress prefixes of word, newly added to the DFA"""

            # Compress along all prefixes that are _not_ prefixes of the next word
            lcp_len = longest_common_prefix_length(word, next_word)

            # Compression in order of reverse length
            for i in range(len(word), lcp_len, -1):
                prefix = word[:i]

                # Compute signature for comparison
                prefix_signature = compute_signature(prefix)
                identical_state = signatures_dict.get(prefix_signature)

                if identical_state is not None:
                    # If identical state exists, remove prefix since it's redundant
                    final_states.discard(prefix)
                    transitions.pop(prefix)

                    # Change transition for prefix
                    for parent_state in back_map[prefix]:
                        path = transitions[parent_state]
                        for symbol in path:
                            if path[symbol] == prefix:
                                path[symbol] = identical_state
                        back_map[identical_state].add(parent_state)

                        # No need to recompute signatures here, since we will
                        # recompute when handling parents in later iterations
                else:
                    signatures_dict[prefix_signature] = prefix

        # Construct initial trie
        prev_word, *rest_words = sorted(language)
        add_to_trie(prev_word)

        for curr_word in rest_words:
            # For each word, compress from the previous iteration and continue
            compress(prev_word, curr_word)
            add_to_trie(curr_word)
            prev_word = curr_word

        compress(prev_word, "")

        # Add dump state. Always needed since dict is finite
        dump_state = 0
        transitions[dump_state] = {symbol: dump_state for symbol in input_symbols}

        for path in transitions.values():
            for symbol in input_symbols:
                path.setdefault(symbol, dump_state)

        return cls(
            states=frozenset(transitions.keys()),
            input_symbols=input_symbols,
            transitions=transitions,
            initial_state="",
            final_states=final_states,
        )

    @classmethod
    def from_nfa(
        cls, target_nfa: nfa.NFA, *, retain_names: bool = False, minify: bool = True
    ) -> DFA:
        """Initialize this DFA as one equivalent to the given NFA."""
        # Data structures for state renaming

        def get_name_original(states: FrozenSet[DFAStateT]) -> DFAStateT:
            return states

        get_name = (
            get_name_original if retain_names else get_renaming_function(count(0))
        )

        # equivalent DFA states states
        nfa_initial_states = frozenset(
            target_nfa._lambda_closures[target_nfa.initial_state]
        )
        dfa_initial_state = get_name(nfa_initial_states)
        dfa_final_states = set()

        dfa_states = {dfa_initial_state}
        dfa_symbols = target_nfa.input_symbols
        dfa_transitions: Dict[DFAStateT, Dict[str, DFAStateT]] = {}

        state_queue: Deque[FrozenSet[nfa.NFAStateT]] = deque()
        state_queue.append(nfa_initial_states)
        while state_queue:
            current_states = state_queue.popleft()
            current_state_name = get_name(current_states)

            # Add NFA states to DFA as it is constructed from NFA.
            dfa_transitions[current_state_name] = {}
            if not current_states.isdisjoint(target_nfa.final_states):
                dfa_final_states.add(current_state_name)

            # Enqueue the next set of current states for the generated DFA.
            for input_symbol in target_nfa.input_symbols:
                next_current_states = target_nfa._get_next_current_states(
                    current_states, input_symbol
                )

                next_current_states_name = get_name(next_current_states)
                dfa_transitions[current_state_name][
                    input_symbol
                ] = next_current_states_name

                # Only enqueue a state if it has not been seen yet.
                if next_current_states_name not in dfa_states:
                    dfa_states.add(next_current_states_name)
                    state_queue.append(next_current_states)

        if minify:
            return cls._minify(
                reachable_states=dfa_states,
                input_symbols=dfa_symbols,
                transitions=dfa_transitions,
                initial_state=dfa_initial_state,
                reachable_final_states=dfa_final_states,
                retain_names=retain_names,
            )

        return cls(
            states=dfa_states,
            input_symbols=dfa_symbols,
            transitions=dfa_transitions,
            initial_state=dfa_initial_state,
            final_states=dfa_final_states,
        )

    def show_diagram(self, path=None):
        """
        Creates the graph associated with this DFA
        """
        # Nodes are set of states

        graph = Dot(graph_type="digraph", rankdir="LR")
        nodes = {}
        for state in self.states:
            if state == self.initial_state:
                # color start state with green
                if state in self.final_states:
                    initial_state_node = Node(
                        state, style="filled", peripheries=2, fillcolor="#66cc33"
                    )
                else:
                    initial_state_node = Node(
                        state, style="filled", fillcolor="#66cc33"
                    )
                nodes[state] = initial_state_node
                graph.add_node(initial_state_node)
            else:
                if state in self.final_states:
                    state_node = Node(state, peripheries=2)
                else:
                    state_node = Node(state)
                nodes[state] = state_node
                graph.add_node(state_node)
        # adding edges
        for from_state, lookup in self.transitions.items():
            for to_label, to_state in lookup.items():
                graph.add_edge(Edge(nodes[from_state], nodes[to_state], label=to_label))
        if path:
            graph.write_png(path)
        return graph<|MERGE_RESOLUTION|>--- conflicted
+++ resolved
@@ -1,40 +1,41 @@
 #!/usr/bin/env python3
 """Classes and methods for working with deterministic finite automata."""
 from __future__ import annotations
+
 from collections import defaultdict, deque
 from itertools import chain, count
 from random import Random
+from typing import (
+    AbstractSet,
+    Any,
+    Callable,
+    DefaultDict,
+    Deque,
+    Dict,
+    FrozenSet,
+    Generator,
+    Iterable,
+    Iterator,
+    List,
+    Mapping,
+    Optional,
+    Set,
+    Tuple,
+    Type,
+    TypeVar,
+    Union,
+    cast,
+    overload,
+)
 
 import networkx as nx
 from pydot import Dot, Edge, Node
+from typing_extensions import Literal
 
 import automata.base.exceptions as exceptions
 import automata.fa.fa as fa
 import automata.fa.nfa as nfa
 from automata.base.utils import PartitionRefinement, get_renaming_function
-from typing import (
-    overload,
-    Tuple,
-    cast,
-    Mapping,
-    Any,
-    Dict,
-    Set,
-    AbstractSet,
-    DefaultDict,
-    FrozenSet,
-    Type,
-    Union,
-    Callable,
-    Iterator,
-    Optional,
-    Deque,
-    Generator,
-    TypeVar,
-    List,
-    Iterable,
-)
-from typing_extensions import Literal
 
 DFAStateT = fa.FAStateT
 
@@ -46,10 +47,7 @@
 class DFA(fa.FA):
     """A deterministic finite automaton."""
 
-<<<<<<< HEAD
     # TODO allow
-=======
->>>>>>> bbfe4fbd
     __slots__ = (
         "states",
         "input_symbols",
@@ -57,7 +55,6 @@
         "initial_state",
         "final_states",
         "allow_partial",
-<<<<<<< HEAD
         "_count_cache",
         "_word_cache",
     )
@@ -75,19 +72,6 @@
         initial_state: DFAStateT,
         final_states: AbstractSet[DFAStateT],
         allow_partial: bool = False,
-=======
-    )
-
-    def __init__(
-        self,
-        *,
-        states,
-        input_symbols,
-        transitions,
-        initial_state,
-        final_states,
-        allow_partial=False,
->>>>>>> bbfe4fbd
     ):
         """Initialize a complete DFA."""
         super().__init__(
@@ -384,7 +368,6 @@
 
     @classmethod
     def _minify(
-<<<<<<< HEAD
         cls: Type[DFAType],
         *,
         reachable_states: AbstractSet[DFAStateT],
@@ -395,19 +378,6 @@
         retain_names: bool,
     ):
         """Minify helper function. DFA data passed in must have no unreachable states."""
-=======
-        cls,
-        *,
-        reachable_states,
-        input_symbols,
-        transitions,
-        initial_state,
-        reachable_final_states,
-        retain_names,
-    ):
-        """Minify helper function. DFA data passed in must have no unreachable
-        states."""
->>>>>>> bbfe4fbd
 
         # First, assemble backmap and equivalence class data structure
         eq_classes = PartitionRefinement(reachable_states)
@@ -417,11 +387,7 @@
             refinement[0][0] if refinement else next(iter(eq_classes.get_set_ids()))
         )
 
-<<<<<<< HEAD
         transition_back_map: Dict[str, Dict[DFAStateT, List[DFAStateT]]] = {
-=======
-        transition_back_map = {
->>>>>>> bbfe4fbd
             symbol: {end_state: list() for end_state in reachable_states}
             for symbol in input_symbols
         }
@@ -460,11 +426,7 @@
                             processing.add(YdiffX_id)
 
         # now eq_classes are good to go, make them a list for ordering
-<<<<<<< HEAD
         eq_class_name_pairs: List[Tuple[DFAStateT, Set[DFAStateT]]] = (
-=======
-        eq_class_name_pairs = (
->>>>>>> bbfe4fbd
             [(frozenset(eq), eq) for eq in eq_classes.get_sets()]
             if retain_names
             else list(enumerate(eq_classes.get_sets()))
@@ -689,7 +651,6 @@
             allow_partial=self.allow_partial,
         )
 
-<<<<<<< HEAD
     # visited_set, product_transitions, product_initial_state_name, final_states
     DFADataTupleT = Tuple[Set[DFAStateT], DFATransitionsT, DFAStateT, Set[DFAStateT]]
 
@@ -723,11 +684,6 @@
         should_construct_dfa: Literal[True, False],
         retain_names: bool = False,
     ) -> Union[bool, DFADataTupleT]:
-=======
-    def _cross_product(
-        self, other, state_target_fn, *, should_construct_dfa, retain_names=False
-    ):
->>>>>>> bbfe4fbd
         """
         Search reachable states corresponding to product graph between self and
         other.
@@ -861,14 +817,9 @@
         for remaining in range(k, 0, -1):
             total = self._count_cache[remaining][state]
             choice = rng.randint(0, total - 1)
-<<<<<<< HEAD
             for symbol, next_state in self.transitions[
                 state
             ].items():  # pragma: no branch
-=======
-            transition = self.transitions[state]
-            for symbol, next_state in transition.items():  # pragma: no branch
->>>>>>> bbfe4fbd
                 next_state_count = self._count_cache[remaining - 1][next_state]
                 if choice < next_state_count:
                     result.append(symbol)
@@ -958,41 +909,25 @@
                 "Predecessors cannot be computed for infinite languages"
             )
         graph = self._get_digraph()
-<<<<<<< HEAD
         coaccessible_nodes = set(self.final_states).union(
-=======
-        coaccessible_nodes = self.final_states.union(
->>>>>>> bbfe4fbd
             *(nx.ancestors(graph, state) for state in self.final_states)
         )
 
         # Precomputations and setup
         include_input = not strict
         sorted_symbols = sorted(self.input_symbols, reverse=reverse, key=key)
-<<<<<<< HEAD
         symbol_succ: Dict[str, Optional[str]] = {
-=======
-        symbol_succ = {
->>>>>>> bbfe4fbd
             symbol_a: symbol_b
             for symbol_a, symbol_b in zip(sorted_symbols, sorted_symbols[1:])
         }
         symbol_succ[sorted_symbols[-1]] = None
         # Special case for None
-<<<<<<< HEAD
         state_stack: Deque[Optional[DFAStateT]] = deque(
-=======
-        state_stack = deque(
->>>>>>> bbfe4fbd
             [self.initial_state]
             if input_str is None
             else self.read_input_stepwise(input_str, ignore_rejection=True)
         )
-<<<<<<< HEAD
         char_stack: List[str] = [] if input_str is None else list(input_str)
-=======
-        char_stack = [] if input_str is None else list(input_str)
->>>>>>> bbfe4fbd
         first_symbol = sorted_symbols[0]
         # For predecessors we need to special case the input string None
         candidate = None if reverse and input_str is not None else first_symbol
@@ -1031,12 +966,8 @@
                     and state in self.final_states
                 ):
                     yield "".join(char_stack)
-<<<<<<< HEAD
-                # Candidate is None means no more children to explore, so traverse to parent
-=======
                 # Candidate is None means no more children to explore, so
                 # traverse to parent
->>>>>>> bbfe4fbd
                 if candidate is None:
                     state = state_stack.pop()
                     candidate = char_stack.pop()
@@ -1160,11 +1091,7 @@
             self.initial_state
         }
 
-<<<<<<< HEAD
         coaccessible_nodes = set(self.final_states).union(
-=======
-        coaccessible_nodes = self.final_states.union(
->>>>>>> bbfe4fbd
             *(nx.ancestors(graph, state) for state in self.final_states)
         )
 
@@ -1229,7 +1156,6 @@
 
     @classmethod
     def from_substring(
-<<<<<<< HEAD
         cls: Type[DFAType],
         input_symbols: AbstractSet[str],
         substring: str,
@@ -1237,10 +1163,6 @@
         contains: bool = True,
         must_be_suffix: bool = False,
     ) -> DFA:
-=======
-        cls, input_symbols, substring, *, contains=True, must_be_suffix=False
-    ):
->>>>>>> bbfe4fbd
         """
         Directly computes the minimal DFA recognizing strings containing the
         given substring.
@@ -1324,7 +1246,6 @@
 
     @classmethod
     def of_length(
-<<<<<<< HEAD
         cls: Type[DFAType],
         input_symbols: AbstractSet[str],
         *,
@@ -1332,10 +1253,6 @@
         max_length: Optional[int] = None,
         symbols_to_count: Optional[AbstractSet[str]] = None,
     ) -> DFA:
-=======
-        cls, input_symbols, *, min_length=0, max_length=None, symbols_to_count=None
-    ):
->>>>>>> bbfe4fbd
         """
         Directly computes the minimal DFA recognizing strings whose length is
         between `min_length` and `max_length`, inclusive. To allow infinitely
@@ -1516,17 +1433,10 @@
         if not language:
             return DFA.empty_language(input_symbols)
 
-<<<<<<< HEAD
         transitions: Dict[DFAStateT, Dict[str, DFAStateT]] = {}
         back_map: Dict[str, Set[str]] = {"": set()}
         final_states: Set[str] = set()
         signatures_dict: Dict[SignatureT, str] = {}
-=======
-        transitions = {}
-        back_map = {"": set()}
-        final_states = set()
-        signatures_dict = {}
->>>>>>> bbfe4fbd
 
         def compute_signature(state: str) -> SignatureT:
             """Computes signature for input state"""
