--- conflicted
+++ resolved
@@ -857,20 +857,11 @@
         is set to False, states are renamed.
         """
 
-<<<<<<< HEAD
         if retain_names:
-
-            def get_name_original(state):
+            def get_name_original(state: DFAStateT) -> DFAStateT:
                 return state
 
-            get_name = get_name_original
-=======
-        def get_name_original(state: DFAStateT) -> DFAStateT:
-            return state
-
-        if retain_names:
             get_name: Callable[[DFAStateT], DFAStateT] = get_name_original
->>>>>>> f1c3674b
         else:
             get_name = get_renaming_function(count(0))
 
@@ -951,13 +942,7 @@
                 "The input symbols between the two given DFAs do not match"
             )
 
-<<<<<<< HEAD
         def expand_state_fn(state: DFAStateT) -> ExpandStateReturnType:
-=======
-        def expand_states_fn(
-            state: DFAStateT,
-        ) -> Generator[Tuple[DFASymbolT, DFAStateT], None, None]:
->>>>>>> f1c3674b
             q_a, q_b = state
             transitions_a = lhs.transitions[q_a]
             transitions_b = rhs.transitions[q_b]
