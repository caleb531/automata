#!/usr/bin/env python3
"""Classes and methods for working with all finite automata."""
from __future__ import annotations

import abc
import os
from collections import defaultdict
from typing import Any, Dict, Generator, List, Optional, Set, Tuple, Union

from automata.base.automaton import Automaton, AutomatonStateT
from automata.base.utils import (
    LayoutMethod,
    create_graph,
    create_unique_random_id,
    save_graph,
)

# Optional imports for use with visual functionality
try:
    import coloraide
    import pygraphviz as pgv
except ImportError:
    _visual_imports = False
else:
    _visual_imports = True


FAStateT = AutomatonStateT


class FA(Automaton, metaclass=abc.ABCMeta):
    """An abstract base class for finite automata."""

    __slots__ = tuple()

    @staticmethod
    def _get_edge_name(symbol: str) -> str:
        return "ε" if symbol == "" else str(symbol)

    @abc.abstractmethod
    def iter_transitions(self) -> Generator[Tuple[FAStateT, FAStateT, str], None, None]:
        """
        Iterate over all transitions in the automaton. Each transition is a tuple
        of the form (from_state, to_state, symbol)
        """

        raise NotImplementedError(
            f"iter_transitions is not implemented for {self.__class__}"
        )

    def show_diagram(
        self,
        input_str: Optional[str] = None,
        path: Union[str, os.PathLike, None] = None,
        *,
        layout_method: LayoutMethod = "dot",
        horizontal: bool = True,
        reverse_orientation: bool = False,
        fig_size: Union[Tuple[float, float], Tuple[float], None] = None,
        font_size: float = 14.0,
        arrow_size: float = 0.85,
        state_separation: float = 0.5,
    ) -> pgv.AGraph:
        """
<<<<<<< HEAD
        Generates a diagram of the associated automaton.

        Parameters
        ----------
        input_str : Optional[str], default: None
            String consisting of input symbols. If set, will add processing of
            the input string to the diagram.
        path : Union[str, os.PathLike, None], default: None
            Path to output file. If None, the output will not be saved.
        horizontal : bool, default: True
            Direction of node layout in the output graph.
        reverse_orientation : bool, default: False
            Reverse direction of node layout in the output graph.
        fig_size : Union[Tuple[float, float], Tuple[float], None], default: None
            Figure size.
        font_size : float, default: 14.0
            Font size in the output graph.
        arrow_size : float, default: 0.85
            Arrow size in the output graph.
        state_separation : float, default: 0.5
            Distance between nodes in the output graph.

        Returns
        ------
        AGraph
            A diagram of the given automaton.
=======
        Generates the graph associated with the given DFA.
        Args:
            - input_str (str, optional): String list of input symbols. Defaults to None.
            - path (str or os.PathLike, optional): Path to output file. If
              None, the output will not be saved.
            - horizontal (bool, optional): Direction of node layout. Defaults
              to True.
            - reverse_orientation (bool, optional): Reverse direction of node
              layout. Defaults to False.
            - fig_size (tuple, optional): Figure size. Defaults to None.
            - font_size (float, optional): Font size. Defaults to 14.0.
            - arrow_size (float, optional): Arrow head size. Defaults to 0.85.
            - state_separation (float, optional): Node distance. Defaults to 0.5.
        Returns:
            AGraph corresponding to the given automaton.
>>>>>>> fa2a6ece
        """

        if not _visual_imports:
            raise ImportError(
                "Missing visualization packages; "
                "please install coloraide and pygraphviz."
            )

        # Defining the graph.
        graph = create_graph(
            horizontal, reverse_orientation, fig_size, state_separation
        )

        font_size_str = str(font_size)
        arrow_size_str = str(arrow_size)

        # create unique id to avoid colliding with other states
        null_node = create_unique_random_id()

        graph.add_node(
            null_node,
            label="",
            tooltip=".",
            shape="point",
            fontsize=font_size_str,
        )
        initial_node = self._get_state_name(self.initial_state)
        graph.add_edge(
            null_node,
            initial_node,
            tooltip="->" + initial_node,
            arrowsize=arrow_size_str,
        )

        nonfinal_states = map(self._get_state_name, self.states - self.final_states)
        final_states = map(self._get_state_name, self.final_states)
        graph.add_nodes_from(nonfinal_states, shape="circle", fontsize=font_size_str)
        graph.add_nodes_from(final_states, shape="doublecircle", fontsize=font_size_str)

        is_edge_drawn = defaultdict(lambda: False)
        if input_str is not None:
            input_path, is_accepted = self._get_input_path(input_str=input_str)

            start_color = coloraide.Color("#ff0")
            end_color = (
                coloraide.Color("#0f0") if is_accepted else coloraide.Color("#f00")
            )
            interpolation = coloraide.Color.interpolate(
                [start_color, end_color], space="srgb"
            )

            # find all transitions in the finite state machine with traversal.
            for transition_index, (from_state, to_state, symbol) in enumerate(
                input_path, start=1
            ):
                color = interpolation(transition_index / len(input_path))
                label = self._get_edge_name(symbol)

                is_edge_drawn[from_state, to_state, symbol] = True
                graph.add_edge(
                    self._get_state_name(from_state),
                    self._get_state_name(to_state),
                    label=f"<{label} <b>[<i>#{transition_index}</i>]</b>>",
                    arrowsize=arrow_size_str,
                    fontsize=font_size_str,
                    color=color.to_string(hex=True),
                    penwidth="2.5",
                )

        edge_labels = defaultdict(list)
        for from_state, to_state, symbol in self.iter_transitions():
            if is_edge_drawn[from_state, to_state, symbol]:
                continue

            from_node = self._get_state_name(from_state)
            to_node = self._get_state_name(to_state)
            label = self._get_edge_name(symbol)
            edge_labels[from_node, to_node].append(label)

        for (from_node, to_node), labels in edge_labels.items():
            graph.add_edge(
                from_node,
                to_node,
                label=",".join(sorted(labels)),
                arrowsize=arrow_size_str,
                fontsize=font_size_str,
            )

        # Set layout
        graph.layout(prog=layout_method)

        # Write diagram to file
        if path is not None:
            save_graph(graph, path)

        return graph

    @abc.abstractmethod
    def _get_input_path(
        self, input_str: str
    ) -> Tuple[List[Tuple[FAStateT, FAStateT, str]], bool]:
        """Calculate the path taken by input."""

        raise NotImplementedError(
            f"_get_input_path is not implemented for {self.__class__}"
        )

    def _repr_mimebundle_(
        self, *args: Any, **kwargs: Any
    ) -> Dict[str, Union[bytes, str]]:
        return self.show_diagram()._repr_mimebundle_(*args, **kwargs)

    @staticmethod
    def _add_new_state(state_set: Set[FAStateT], start: int = 0) -> int:
        """Adds new state to the state set and returns it"""
        new_state = start
        while new_state in state_set:
            new_state += 1

        state_set.add(new_state)

        return new_state<|MERGE_RESOLUTION|>--- conflicted
+++ resolved
@@ -62,7 +62,6 @@
         state_separation: float = 0.5,
     ) -> pgv.AGraph:
         """
-<<<<<<< HEAD
         Generates a diagram of the associated automaton.
 
         Parameters
@@ -89,23 +88,6 @@
         ------
         AGraph
             A diagram of the given automaton.
-=======
-        Generates the graph associated with the given DFA.
-        Args:
-            - input_str (str, optional): String list of input symbols. Defaults to None.
-            - path (str or os.PathLike, optional): Path to output file. If
-              None, the output will not be saved.
-            - horizontal (bool, optional): Direction of node layout. Defaults
-              to True.
-            - reverse_orientation (bool, optional): Reverse direction of node
-              layout. Defaults to False.
-            - fig_size (tuple, optional): Figure size. Defaults to None.
-            - font_size (float, optional): Font size. Defaults to 14.0.
-            - arrow_size (float, optional): Arrow head size. Defaults to 0.85.
-            - state_separation (float, optional): Node distance. Defaults to 0.5.
-        Returns:
-            AGraph corresponding to the given automaton.
->>>>>>> fa2a6ece
         """
 
         if not _visual_imports:
