--- conflicted
+++ resolved
@@ -8,11 +8,9 @@
 from typing import AbstractSet, Dict, Mapping, Optional, Set, Type, cast
 
 from frozendict import frozendict
-<<<<<<< HEAD
-=======
+
 from pydot import Dot, Edge, Node
 from typing_extensions import NoReturn, Self
->>>>>>> b0cde3f2
 
 import automata.base.exceptions as exceptions
 import automata.fa.dfa as dfa
